--- conflicted
+++ resolved
@@ -5,22 +5,18 @@
 	// Name is the name of the table.
 	Name string
 
-<<<<<<< HEAD
+	// KeyFields is a list of fields that make up the primary key of the table.
+	KeyFields []Field
 	// KeyColumns is a list of columns that make up the primary key of the table.
 	// It can be empty in which case indexers should assume that this table is
 	// a singleton and ony has one value.
 	KeyColumns []Column
 
+	// ValueFields is a list of fields that are not part of the primary key of the table.
+	ValueFields []Field
 	// ValueColumns is a list of columns that are not part of the primary key of the table.
 	// It can be empty in the case where all columns are part of the primary key.
 	ValueColumns []Column
-=======
-	// KeyFields is a list of fields that make up the primary key of the table.
-	KeyFields []Field
-
-	// ValueFields is a list of fields that are not part of the primary key of the table.
-	ValueFields []Field
->>>>>>> 46669d35
 
 	// RetainDeletions is a flag that indicates whether the indexer should retain
 	// deleted rows in the database and flag them as deleted rather than actually
