# Changelog

## 0.20.0

*TBD*

## 0.19.0

*June 13, 2018*

BREAKING CHANGES
* msg.GetSignBytes() now returns bech32-encoded addresses in all cases
* [lcd] REST end-points now include gas

FEATURES
* [x/auth] Added AccountNumbers to BaseAccount and StdTxs to allow for replay protection with account pruning

IMPROVEMENTS
* export command now writes current validator set for Tendermint
* [tests] Application module tests now use a mock application
* [gaiacli] Fix error message when account isn't found when running gaiacli account
* [lcd] refactored to eliminate use of global variables, and interdependent tests
<<<<<<< HEAD
* Added testnet command to gaiad
* Added localnet targets to Makefile
=======
* [x/stake] More stake tests added to test ByPower index
>>>>>>> 1b7396d4

FIXES
* Fixes consensus fault on testnet - see postmortem [here](https://github.com/cosmos/cosmos-sdk/issues/1197#issuecomment-396823021)
* [x/stake] bonded inflation removed, non-bonded inflation partially implemented 
* [lcd] Switch to bech32 for addresses on all human readable inputs and outputs
* [lcd] fixed tx indexing/querying
* [cli] Added `--gas` flag to specify transaction gas limit
* [gaia] Registered slashing message handler
* [x/slashing] Set signInfo.StartHeight correctly for newly bonded validators

## 0.18.0

*June 9, 2018*

BREAKING CHANGES

* [stake] candidate -> validator throughout (details in refactor comment)
* [stake] delegate-bond -> delegation throughout
* [stake] `gaiacli query validator` takes and argument instead of using the `--address-candidate` flag
* [stake] introduce `gaiacli query delegations`
* [stake] staking refactor
  * ValidatorsBonded store now take sorted pubKey-address instead of validator owner-address,
    is sorted like Tendermint by pk's address
  * store names more understandable
  * removed temporary ToKick store, just needs a local map!
  * removed distinction between candidates and validators
    * everything is now a validator
    * only validators with a status == bonded are actively validating/receiving rewards
  * Introduction of Unbonding fields, lowlevel logic throughout (not fully implemented with queue)
  * Introduction of PoolShares type within validators,
    replaces three rational fields (BondedShares, UnbondingShares, UnbondedShares
* [x/auth] move stuff specific to auth anteHandler to the auth module rather than the types folder. This includes:
  * StdTx (and its related stuff i.e. StdSignDoc, etc)
  * StdFee
  * StdSignature
  * Account interface
  * Related to this organization, I also:
* [x/auth] got rid of AccountMapper interface (in favor of the struct already in auth module)
* [x/auth] removed the FeeHandler function from the AnteHandler, Replaced with FeeKeeper
* [x/auth] Removed GetSignatures() from Tx interface (as different Tx styles might use something different than StdSignature)
* [store] Removed SubspaceIterator and ReverseSubspaceIterator from KVStore interface and replaced them with helper functions in /types
* [cli] rearranged commands under subcommands
* [stake] remove Tick and add EndBlocker
* Switch to bech32cosmos on all human readable inputs and outputs


FEATURES

* [x/auth] Added ability to change pubkey to auth module
* [baseapp] baseapp now has settable functions for filtering peers by address/port & public key
* [sdk] Gas consumption is now measured as transactions are executed
  * Transactions which run out of gas stop execution and revert state changes
  * A "simulate" query has been added to determine how much gas a transaction will need
  * Modules can include their own gas costs for execution of particular message types
* [stake] Seperation of fee distribution to a new module
* [stake] Creation of a validator/delegation generics in `/types`
* [stake] Helper Description of the store in x/stake/store.md
* [stake] removed use of caches in the stake keeper
* [stake] Added REST API
* [Makefile] Added terraform/ansible playbooks to easily create remote testnets on Digital Ocean


BUG FIXES

* [stake] staking delegator shares exchange rate now relative to equivalent-bonded-tokens the validator has instead of bonded tokens
  ^ this is important for unbonded validators in the power store!
* [cli] fixed cli-bash tests
* [ci] added cli-bash tests
* [basecoin] updated basecoin for stake and slashing
* [docs] fixed references to old cli commands
* [docs] Downgraded Swagger to v2 for downstream compatibility
* auto-sequencing transactions correctly
* query sequence via account store
* fixed duplicate pub_key in stake.Validator
* Auto-sequencing now works correctly
* [gaiacli] Fix error message when account isn't found when running gaiacli account


## 0.17.5

*June 5, 2018*

Update to Tendermint v0.19.9 (Fix evidence reactor, mempool deadlock, WAL panic,
memory leak)

## 0.17.4

*May 31, 2018*

Update to Tendermint v0.19.7 (WAL fixes and more)

## 0.17.3

*May 29, 2018*

Update to Tendermint v0.19.6 (fix fast-sync halt)

## 0.17.5

*June 5, 2018*

Update to Tendermint v0.19.9 (Fix evidence reactor, mempool deadlock, WAL panic,
memory leak)

## 0.17.4

*May 31, 2018*

Update to Tendermint v0.19.7 (WAL fixes and more)

## 0.17.3

*May 29, 2018*

Update to Tendermint v0.19.6 (fix fast-sync halt)

## 0.17.2

_May 20, 2018_

Update to Tendermint v0.19.5 (reduce WAL use, bound the mempool and some rpcs, improve logging)

## 0.17.1 (May 17, 2018)

Update to Tendermint v0.19.4 (fixes a consensus bug and improves logging)

## 0.17.0 (May 15, 2018)

BREAKING CHANGES

* [stake] MarshalJSON -> MarshalBinary
* Queries against the store must be prefixed with the path "/store"

FEATURES

* [gaiacli] Support queries for candidates, delegator-bonds
* [gaiad] Added `gaiad export` command to export current state to JSON
* [x/bank] Tx tags with sender/recipient for indexing & later retrieval
* [x/stake] Tx tags with delegator/candidate for delegation & unbonding, and candidate info for declare candidate / edit validator

IMPROVEMENTS

* [gaiad] Update for Tendermint v0.19.3 (improve `/dump_consensus_state` and add
  `/consensus_state`)
* [spec/ibc] Added spec!
* [spec/stake] Cleanup structure, include details about slashing and
  auto-unbonding
* [spec/governance] Fixup some names and pseudocode
* NOTE: specs are still a work-in-progress ...

BUG FIXES

* Auto-sequencing now works correctly


## 0.16.0 (May 14th, 2018)

BREAKING CHANGES

* Move module REST/CLI packages to x/[module]/client/rest and x/[module]/client/cli
* Gaia simple-staking bond and unbond functions replaced
* [stake] Delegator bonds now store the height at which they were updated
* All module keepers now require a codespace, see basecoin or democoin for usage
* Many changes to names throughout
  * Type as a prefix naming convention applied (ex. BondMsg -> MsgBond)
  * Removed redundancy in names (ex. stake.StakeKeeper -> stake.Keeper)
* Removed SealedAccountMapper
* gaiad init now requires use of `--name` flag
* Removed Get from Msg interface
* types/rational now extends big.Rat

FEATURES:

* Gaia stake commands include, CreateValidator, EditValidator, Delegate, Unbond
* MountStoreWithDB without providing a custom store works.
* Repo is now lint compliant / GoMetaLinter with tendermint-lint integrated into CI
* Better key output, pubkey go-amino hex bytes now output by default
* gaiad init overhaul
  * Create genesis transactions with `gaiad init gen-tx`
  * New genesis account keys are automatically added to the client keybase (introduce `--client-home` flag)
  * Initialize with genesis txs using `--gen-txs` flag
* Context now has access to the application-configured logger
* Add (non-proof) subspace query helper functions
* Add more staking query functions: candidates, delegator-bonds

BUG FIXES

* Gaia now uses stake, ported from github.com/cosmos/gaia


## 0.15.1 (April 29, 2018)

IMPROVEMENTS:

* Update Tendermint to v0.19.1 (includes many rpc fixes)


## 0.15.0 (April 29, 2018)

NOTE: v0.15.0 is a large breaking change that updates the encoding scheme to use
[Amino](github.com/tendermint/go-amino).

For details on how this changes encoding for public keys and addresses,
see the [docs](https://github.com/tendermint/tendermint/blob/v0.19.1/docs/specification/new-spec/encoding.md#public-key-cryptography).

BREAKING CHANGES

* Remove go-wire, use go-amino
* [store] Add `SubspaceIterator` and `ReverseSubspaceIterator` to `KVStore` interface
* [basecoin] NewBasecoinApp takes a `dbm.DB` and uses namespaced DBs for substores

FEATURES:

* Add CacheContext
* Add auto sequencing to client
* Add FeeHandler to ante handler

BUG FIXES

* MountStoreWithDB without providing a custom store works.

## 0.14.1 (April 9, 2018)

BUG FIXES

* [gaiacli] Fix all commands (just a duplicate of basecli for now)

## 0.14.0 (April 9, 2018)

BREAKING CHANGES:

* [client/builder] Renamed to `client/core` and refactored to use a CoreContext
  struct
* [server] Refactor to improve useability and de-duplicate code
* [types] `Result.ToQuery -> Error.QueryResult`
* [makefile] `make build` and `make install` only build/install `gaiacli` and
  `gaiad`. Use `make build_examples` and `make install_examples` for
  `basecoind/basecli` and `democoind/democli`
* [staking] Various fixes/improvements

FEATURES:

* [democoin] Added Proof-of-Work module

BUG FIXES

* [client] Reuse Tendermint RPC client to avoid excessive open files
* [client] Fix setting log level
* [basecoin] Sort coins in genesis

## 0.13.1 (April 3, 2018)

BUG FIXES

* [x/ibc] Fix CLI and relay for IBC txs
* [x/stake] Various fixes/improvements

## 0.13.0 (April 2, 2018)

BREAKING CHANGES

* [basecoin] Remove cool/sketchy modules -> moved to new `democoin`
* [basecoin] NewBasecoinApp takes a `map[string]dbm.DB` as temporary measure
  to allow mounting multiple stores with their own DB until they can share one
* [x/staking] Renamed to `simplestake`
* [builder] Functions don't take `passphrase` as argument
* [server] GenAppParams returns generated seed and address
* [basecoind] `init` command outputs JSON of everything necessary for testnet
* [basecoind] `basecoin.db -> data/basecoin.db`
* [basecli] `data/keys.db -> keys/keys.db`

FEATURES

* [types] `Coin` supports direct arithmetic operations
* [basecoind] Add `show_validator` and `show_node_id` commands
* [x/stake] Initial merge of full staking module!
* [democoin] New example application to demo custom modules

IMPROVEMENTS

* [makefile] `make install`
* [testing] Use `/tmp` for directories so they don't get left in the repo

BUG FIXES

* [basecoin] Allow app to be restarted
* [makefile] Fix build on Windows
* [basecli] Get confirmation before overriding key with same name

## 0.12.0 (March 27 2018)

BREAKING CHANGES

* Revert to old go-wire for now
* glide -> godep
* [types] ErrBadNonce -> ErrInvalidSequence
* [types] Replace tx.GetFeePayer with FeePayer(tx) - returns the first signer
* [types] NewStdTx takes the Fee
* [types] ParseAccount -> AccountDecoder; ErrTxParse -> ErrTxDecoder
* [x/auth] AnteHandler deducts fees
* [x/bank] Move some errors to `types`
* [x/bank] Remove sequence and signature from Input

FEATURES

* [examples/basecoin] New cool module to demonstrate use of state and custom transactions
* [basecoind] `show_node_id` command
* [lcd] Implement the Light Client Daemon and endpoints
* [types/stdlib] Queue functionality
* [store] Subspace iterator on IAVLTree
* [types] StdSignDoc is the document that gets signed (chainid, msg, sequence, fee)
* [types] CodeInvalidPubKey
* [types] StdFee, and StdTx takes the StdFee
* [specs] Progression of MVPs for IBC
* [x/ibc] Initial shell of IBC functionality (no proofs)
* [x/simplestake] Simple staking module with bonding/unbonding

IMPROVEMENTS

* Lots more tests!
* [client/builder] Helpers for forming and signing transactions
* [types] sdk.Address
* [specs] Staking

BUG FIXES

* [x/auth] Fix setting pubkey on new account
* [x/auth] Require signatures to include the sequences
* [baseapp] Dont panic on nil handler
* [basecoin] Check for empty bytes in account and tx

## 0.11.0 (March 1, 2017)

BREAKING CHANGES

* [examples] dummy -> kvstore
* [examples] Remove gaia
* [examples/basecoin] MakeTxCodec -> MakeCodec
* [types] CommitMultiStore interface has new `GetCommitKVStore(key StoreKey) CommitKVStore` method

FEATURES

* [examples/basecoin] CLI for `basecli` and `basecoind` (!)
* [baseapp] router.AddRoute returns Router

IMPROVEMENTS

* [baseapp] Run msg handlers on CheckTx
* [docs] Add spec for REST API
* [all] More tests!

BUG FIXES

* [baseapp] Fix panic on app restart
* [baseapp] InitChain does not call Commit
* [basecoin] Remove IBCStore because mounting multiple stores is currently broken

## 0.10.0 (February 20, 2017)

BREAKING CHANGES

* [baseapp] NewBaseApp(logger, db)
* [baseapp] NewContext(isCheckTx, header)
* [x/bank] CoinMapper -> CoinKeeper

FEATURES

* [examples/gaia] Mock CLI !
* [baseapp] InitChainer, BeginBlocker, EndBlocker
* [baseapp] MountStoresIAVL

IMPROVEMENTS

* [docs] Various improvements.
* [basecoin] Much simpler :)

BUG FIXES

* [baseapp] initialize and reset msCheck and msDeliver properly

## 0.9.0 (February 13, 2017)

BREAKING CHANGES

* Massive refactor. Basecoin works. Still needs <3

## 0.8.1

* Updates for dependencies

## 0.8.0 (December 18, 2017)

* Updates for dependencies

## 0.7.1 (October 11, 2017)

IMPROVEMENTS:

* server/commands: GetInitCmd takes list of options

## 0.7.0 (October 11, 2017)

BREAKING CHANGES:

* Everything has changed, and it's all about to change again, so don't bother using it yet!

## 0.6.2 (July 27, 2017)

IMPROVEMENTS:

* auto-test all tutorials to detect breaking changes
* move deployment scripts from `/scripts` to `/publish` for clarity

BUG FIXES:

* `basecoin init` ensures the address in genesis.json is valid
* fix bug that certain addresses couldn't receive ibc packets

## 0.6.1 (June 28, 2017)

Make lots of small cli fixes that arose when people were using the tools for
the testnet.

IMPROVEMENTS:

* basecoin
  * `basecoin start` supports all flags that `tendermint node` does, such as
    `--rpc.laddr`, `--p2p.seeds`, and `--p2p.skip_upnp`
  * fully supports `--log_level` and `--trace` for logger configuration
  * merkleeyes no longers spams the logs... unless you want it
    * Example: `basecoin start --log_level="merkleeyes:info,state:info,*:error"`
    * Example: `basecoin start --log_level="merkleeyes:debug,state:info,*:error"`
* basecli
  * `basecli init` is more intelligent and only complains if there really was
    a connected chain, not just random files
  * support `localhost:46657` or `http://localhost:46657` format for nodes,
    not just `tcp://localhost:46657`
  * Add `--genesis` to init to specify chain-id and validator hash
    * Example: `basecli init --node=localhost:46657 --genesis=$HOME/.basecoin/genesis.json`
  * `basecli rpc` has a number of methods to easily accept tendermint rpc, and verifies what it can

BUG FIXES:

* basecli
  * `basecli query account` accepts hex account address with or without `0x`
    prefix
  * gives error message when running commands on an unitialized chain, rather
    than some unintelligable panic

## 0.6.0 (June 22, 2017)

Make the basecli command the only way to use client-side, to enforce best
security practices. Lots of enhancements to get it up to production quality.

BREAKING CHANGES:

* ./cmd/commands -> ./cmd/basecoin/commands
* basecli
  * `basecli proof state get` -> `basecli query key`
  * `basecli proof tx get` -> `basecli query tx`
  * `basecli proof state get --app=account` -> `basecli query account`
  * use `--chain-id` not `--chainid` for consistency
  * update to use `--trace` not `--debug` for stack traces on errors
  * complete overhaul on how tx and query subcommands are added. (see counter or trackomatron for examples)
  * no longer supports counter app (see new countercli)
* basecoin
  * `basecoin init` takes an argument, an address to allocate funds to in the genesis
  * removed key2.json
  * removed all client side functionality from it (use basecli now for proofs)
    * no tx subcommand
    * no query subcommand
    * no account (query) subcommand
    * a few other random ones...
  * enhanced relay subcommand
    * relay start did what relay used to do
    * relay init registers both chains on one another (to set it up so relay start just works)
* docs
  * removed `example-plugin`, put `counter` inside `docs/guide`
* app
  * Implements ABCI handshake by proxying merkleeyes.Info()

IMPROVEMENTS:

* `basecoin init` support `--chain-id`
* intergrates tendermint 0.10.0 (not the rc-2, but the real thing)
* commands return error code (1) on failure for easier script testing
* add `reset_all` to basecli, and never delete keys on `init`
* new shutil based unit tests, with better coverage of the cli actions
* just `make fresh` when things are getting stale ;)

BUG FIXES:

* app: no longer panics on missing app_options in genesis (thanks, anton)
* docs: updated all docs... again
* ibc: fix panic on getting BlockID from commit without 100% precommits (still a TODO)

## 0.5.2 (June 2, 2017)

BUG FIXES:

* fix parsing of the log level from Tendermint config (#97)

## 0.5.1 (May 30, 2017)

BUG FIXES:

* fix ibc demo app to use proper tendermint flags, 0.10.0-rc2 compatibility
* Make sure all cli uses new json.Marshal not wire.JSONBytes

## 0.5.0 (May 27, 2017)

BREAKING CHANGES:

* only those related to the tendermint 0.9 -> 0.10 upgrade

IMPROVEMENTS:

* basecoin cli
  * integrates tendermint 0.10.0 and unifies cli (init, unsafe_reset_all, ...)
  * integrate viper, all command line flags can also be defined in environmental variables or config.toml
* genesis file
  * you can define accounts with either address or pub_key
  * sorts coins for you, so no silent errors if not in alphabetical order
* [light-client](https://github.com/tendermint/light-client) integration
  * no longer must you trust the node you connect to, prove everything!
  * new [basecli command](./cmd/basecli/README.md)
  * integrated [key management](https://github.com/tendermint/go-crypto/blob/master/cmd/README.md), stored encrypted locally
  * tracks validator set changes and proves everything from one initial validator seed
  * `basecli proof state` gets complete proofs for any abci state
  * `basecli proof tx` gets complete proof where a tx was stored in the chain
  * `basecli proxy` exposes tendermint rpc, but only passes through results after doing complete verification

BUG FIXES:

* no more silently ignored error with invalid coin names (eg. "17.22foo coin" used to parse as "17 foo", not warning/error)

## 0.4.1 (April 26, 2017)

BUG FIXES:

* Fix bug in `basecoin unsafe_reset_X` where the `priv_validator.json` was not being reset

## 0.4.0 (April 21, 2017)

BREAKING CHANGES:

* CLI now uses Cobra, which forced changes to some of the flag names and orderings

IMPROVEMENTS:

* `basecoin init` doesn't generate error if already initialized
* Much more testing

## 0.3.1 (March 23, 2017)

IMPROVEMENTS:

* CLI returns exit code 1 and logs error before exiting

## 0.3.0 (March 23, 2017)

BREAKING CHANGES:

* Remove `--data` flag and use `BCHOME` to set the home directory (defaults to `~/.basecoin`)
* Remove `--in-proc` flag and start Tendermint in-process by default (expect Tendermint files in $BCHOME/tendermint).
  To start just the ABCI app/server, use `basecoin start --without-tendermint`.
* Consolidate genesis files so the Basecoin genesis is an object under `app_options` in Tendermint genesis. For instance:

```
{
  "app_hash": "",
  "chain_id": "foo_bar_chain",
  "genesis_time": "0001-01-01T00:00:00.000Z",
  "validators": [
    {
      "amount": 10,
      "name": "",
      "pub_key": [
	1,
	"7B90EA87E7DC0C7145C8C48C08992BE271C7234134343E8A8E8008E617DE7B30"
      ]
    }
  ],
  "app_options": {
    "accounts": [{
      "pub_key": {
        "type": "ed25519",
        "data": "6880db93598e283a67c4d88fc67a8858aa2de70f713fe94a5109e29c137100c2"
      },
      "coins": [
        {
          "denom": "blank",
          "amount": 12345
        },
        {
          "denom": "ETH",
          "amount": 654321
        }
      ]
    }],
    "plugin_options": ["plugin1/key1", "value1", "plugin1/key2", "value2"]
  }
}
```

Note the array of key-value pairs is now under `app_options.plugin_options` while the `app_options` themselves are well formed.
We also changed `chainID` to `chain_id` and consolidated to have just one of them.

FEATURES:

* Introduce `basecoin init` and `basecoin unsafe_reset_all`

## 0.2.0 (March 6, 2017)

BREAKING CHANGES:

* Update to ABCI v0.4.0 and Tendermint v0.9.0
* Coins are specified on the CLI as `Xcoin`, eg. `5gold`
* `Cost` is now `Fee`

FEATURES:

* CLI for sending transactions and querying the state,
  designed to be easily extensible as plugins are implemented
* Run Basecoin in-process with Tendermint
* Add `/account` path in Query
* IBC plugin for InterBlockchain Communication
* Demo script of IBC between two chains

IMPROVEMENTS:

* Use new Tendermint `/commit` endpoint for crafting IBC transactions
* More unit tests
* Use go-crypto S structs and go-data for more standard JSON
* Demo uses fewer sleeps

BUG FIXES:

* Various little fixes in coin arithmetic
* More commit validation in IBC
* Return results from transactions

## PreHistory

##### January 14-18, 2017

* Update to Tendermint v0.8.0
* Cleanup a bit and release blog post

##### September 22, 2016

* Basecoin compiles again<|MERGE_RESOLUTION|>--- conflicted
+++ resolved
@@ -20,12 +20,9 @@
 * [tests] Application module tests now use a mock application
 * [gaiacli] Fix error message when account isn't found when running gaiacli account
 * [lcd] refactored to eliminate use of global variables, and interdependent tests
-<<<<<<< HEAD
 * Added testnet command to gaiad
 * Added localnet targets to Makefile
-=======
 * [x/stake] More stake tests added to test ByPower index
->>>>>>> 1b7396d4
 
 FIXES
 * Fixes consensus fault on testnet - see postmortem [here](https://github.com/cosmos/cosmos-sdk/issues/1197#issuecomment-396823021)
