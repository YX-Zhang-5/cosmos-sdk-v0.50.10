--- conflicted
+++ resolved
@@ -1,7 +1,8 @@
 # Changelog
 
-<<<<<<< HEAD
-## 0.18.0 (TBD)
+## 0.18.0 
+
+*TBD*
 
 FEATURES
 
@@ -11,13 +12,12 @@
   * Transactions which run out of gas stop execution and revert state changes
   * A "simulate" query has been added to determine how much gas a transaction will need
   * Modules can include their own gas costs for execution of particular message types
-=======
+
 ## 0.17.2
 
 *May 20, 2018*
 
 Update to Tendermint v0.19.5 (reduce WAL use, bound the mempool and some rpcs, improve logging)
->>>>>>> 187be1a5
 
 ## 0.17.1 (May 17, 2018)
 
