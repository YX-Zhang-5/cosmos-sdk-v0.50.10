package flags

import (
	"fmt"
	"os"
	"strconv"

	"github.com/spf13/cobra"
	"github.com/spf13/viper"

	tmcli "github.com/tendermint/tendermint/libs/cli"
)

// nolint
const (
	// DefaultGasAdjustment is applied to gas estimates to avoid tx execution
	// failures due to state changes that might occur between the tx simulation
	// and the actual run.
	DefaultGasAdjustment = 1.0
	DefaultGasLimit      = 200000
	GasFlagAuto          = "auto"

	// DefaultKeyringBackend
	DefaultKeyringBackend = KeyringBackendOS
	KeyringBackendFile    = "file"
	KeyringBackendOS      = "os"
	KeyringBackendTest    = "test"

	// BroadcastBlock defines a tx broadcasting mode where the client waits for
	// the tx to be committed in a block.
	BroadcastBlock = "block"
	// BroadcastSync defines a tx broadcasting mode where the client waits for
	// a CheckTx execution response only.
	BroadcastSync = "sync"
	// BroadcastAsync defines a tx broadcasting mode where the client returns
	// immediately.
	BroadcastAsync = "async"

	FlagHome               = tmcli.HomeFlag
	FlagUseLedger          = "ledger"
	FlagChainID            = "chain-id"
	FlagNode               = "node"
	FlagHeight             = "height"
	FlagGasAdjustment      = "gas-adjustment"
	FlagTrustNode          = "trust-node"
	FlagFrom               = "from"
	FlagName               = "name"
	FlagAccountNumber      = "account-number"
	FlagSequence           = "sequence"
	FlagMemo               = "memo"
	FlagFees               = "fees"
	FlagGasPrices          = "gas-prices"
	FlagBroadcastMode      = "broadcast-mode"
	FlagDryRun             = "dry-run"
	FlagGenerateOnly       = "generate-only"
	FlagIndentResponse     = "indent"
	FlagListenAddr         = "laddr"
	FlagMaxOpenConnections = "max-open"
	FlagRPCReadTimeout     = "read-timeout"
	FlagRPCWriteTimeout    = "write-timeout"
	FlagOutputDocument     = "output-document" // inspired by wget -O
	FlagSkipConfirmation   = "yes"
<<<<<<< HEAD
	FlagProve              = "prove"
=======
	FlagKeyringBackend     = "keyring-backend"
>>>>>>> d7b0f4b9
)

// LineBreak can be included in a command list to provide a blank line
// to help with readability
var (
	LineBreak  = &cobra.Command{Run: func(*cobra.Command, []string) {}}
	GasFlagVar = GasSetting{Gas: DefaultGasLimit}
)

// GetCommands adds common flags to query commands
func GetCommands(cmds ...*cobra.Command) []*cobra.Command {
	for _, c := range cmds {
		c.Flags().Bool(FlagIndentResponse, false, "Add indent to JSON response")
		c.Flags().Bool(FlagTrustNode, false, "Trust connected full node (don't verify proofs for responses)")
		c.Flags().Bool(FlagUseLedger, false, "Use a connected Ledger device")
		c.Flags().String(FlagNode, "tcp://localhost:26657", "<host>:<port> to Tendermint RPC interface for this chain")
		c.Flags().Int64(FlagHeight, 0, "Use a specific height to query state at (this can error if the node is pruning state)")

		viper.BindPFlag(FlagTrustNode, c.Flags().Lookup(FlagTrustNode))
		viper.BindPFlag(FlagUseLedger, c.Flags().Lookup(FlagUseLedger))
		viper.BindPFlag(FlagNode, c.Flags().Lookup(FlagNode))

		c.MarkFlagRequired(FlagChainID)
	}
	return cmds
}

// PostCommands adds common flags for commands to post tx
func PostCommands(cmds ...*cobra.Command) []*cobra.Command {
	for _, c := range cmds {
		c.Flags().Bool(FlagIndentResponse, false, "Add indent to JSON response")
		c.Flags().String(FlagFrom, "", "Name or address of private key with which to sign")
		c.Flags().Uint64P(FlagAccountNumber, "a", 0, "The account number of the signing account (offline mode only)")
		c.Flags().Uint64P(FlagSequence, "s", 0, "The sequence number of the signing account (offline mode only)")
		c.Flags().String(FlagMemo, "", "Memo to send along with transaction")
		c.Flags().String(FlagFees, "", "Fees to pay along with transaction; eg: 10uatom")
		c.Flags().String(FlagGasPrices, "", "Gas prices to determine the transaction fee (e.g. 10uatom)")
		c.Flags().String(FlagNode, "tcp://localhost:26657", "<host>:<port> to tendermint rpc interface for this chain")
		c.Flags().Bool(FlagUseLedger, false, "Use a connected Ledger device")
		c.Flags().Float64(FlagGasAdjustment, DefaultGasAdjustment, "adjustment factor to be multiplied against the estimate returned by the tx simulation; if the gas limit is set manually this flag is ignored ")
		c.Flags().StringP(FlagBroadcastMode, "b", BroadcastSync, "Transaction broadcasting mode (sync|async|block)")
		c.Flags().Bool(FlagTrustNode, true, "Trust connected full node (don't verify proofs for responses)")
		c.Flags().Bool(FlagDryRun, false, "ignore the --gas flag and perform a simulation of a transaction, but don't broadcast it")
		c.Flags().Bool(FlagGenerateOnly, false, "Build an unsigned transaction and write it to STDOUT (when enabled, the local Keybase is not accessible and the node operates offline)")
		c.Flags().BoolP(FlagSkipConfirmation, "y", false, "Skip tx broadcasting prompt confirmation")
		c.Flags().String(FlagKeyringBackend, DefaultKeyringBackend, "Select keyring's backend (os|file|test)")

		// --gas can accept integers and "simulate"
		c.Flags().Var(&GasFlagVar, "gas", fmt.Sprintf(
			"gas limit to set per-transaction; set to %q to calculate required gas automatically (default %d)",
			GasFlagAuto, DefaultGasLimit,
		))
		viper.BindPFlag(FlagTrustNode, c.Flags().Lookup(FlagTrustNode))
		viper.BindPFlag(FlagUseLedger, c.Flags().Lookup(FlagUseLedger))
		viper.BindPFlag(FlagNode, c.Flags().Lookup(FlagNode))
		viper.BindPFlag(FlagKeyringBackend, c.Flags().Lookup(FlagKeyringBackend))

		c.MarkFlagRequired(FlagChainID)
	}
	return cmds
}

// RegisterRestServerFlags registers the flags required for rest server
func RegisterRestServerFlags(cmd *cobra.Command) *cobra.Command {
	cmd = GetCommands(cmd)[0]
	cmd.Flags().String(FlagListenAddr, "tcp://localhost:1317", "The address for the server to listen on")
	cmd.Flags().Uint(FlagMaxOpenConnections, 1000, "The number of maximum open connections")
	cmd.Flags().Uint(FlagRPCReadTimeout, 10, "The RPC read timeout (in seconds)")
	cmd.Flags().Uint(FlagRPCWriteTimeout, 10, "The RPC write timeout (in seconds)")

	return cmd
}

// Gas flag parsing functions

// GasSetting encapsulates the possible values passed through the --gas flag.
type GasSetting struct {
	Simulate bool
	Gas      uint64
}

// Type returns the flag's value type.
func (v *GasSetting) Type() string { return "string" }

// Set parses and sets the value of the --gas flag.
func (v *GasSetting) Set(s string) (err error) {
	v.Simulate, v.Gas, err = ParseGas(s)
	return
}

func (v *GasSetting) String() string {
	if v.Simulate {
		return GasFlagAuto
	}
	return strconv.FormatUint(v.Gas, 10)
}

// ParseGas parses the value of the gas option.
func ParseGas(gasStr string) (simulateAndExecute bool, gas uint64, err error) {
	switch gasStr {
	case "":
		gas = DefaultGasLimit
	case GasFlagAuto:
		simulateAndExecute = true
	default:
		gas, err = strconv.ParseUint(gasStr, 10, 64)
		if err != nil {
			err = fmt.Errorf("gas must be either integer or %q", GasFlagAuto)
			return
		}
	}
	return
}

// NewCompletionCmd builds a cobra.Command that generate bash completion
// scripts for the given root command. If hidden is true, the command
// will not show up in the root command's list of available commands.
func NewCompletionCmd(rootCmd *cobra.Command, hidden bool) *cobra.Command {
	flagZsh := "zsh"
	cmd := &cobra.Command{
		Use:   "completion",
		Short: "Generate Bash/Zsh completion script to STDOUT",
		Long: `To load completion script run

. <(completion_script)

To configure your bash shell to load completions for each session add to your bashrc

# ~/.bashrc or ~/.profile
. <(completion_script)
`,
		RunE: func(_ *cobra.Command, _ []string) error {
			if viper.GetBool(flagZsh) {
				return rootCmd.GenZshCompletion(os.Stdout)
			}
			return rootCmd.GenBashCompletion(os.Stdout)
		},
		Hidden: hidden,
		Args:   cobra.NoArgs,
	}

	cmd.Flags().Bool(flagZsh, false, "Generate Zsh completion script")

	return cmd
}<|MERGE_RESOLUTION|>--- conflicted
+++ resolved
@@ -60,11 +60,8 @@
 	FlagRPCWriteTimeout    = "write-timeout"
 	FlagOutputDocument     = "output-document" // inspired by wget -O
 	FlagSkipConfirmation   = "yes"
-<<<<<<< HEAD
 	FlagProve              = "prove"
-=======
 	FlagKeyringBackend     = "keyring-backend"
->>>>>>> d7b0f4b9
 )
 
 // LineBreak can be included in a command list to provide a blank line
