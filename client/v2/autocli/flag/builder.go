--- conflicted
+++ resolved
@@ -28,12 +28,9 @@
 	AddressStringScalarType          = "cosmos.AddressString"
 	ValidatorAddressStringScalarType = "cosmos.ValidatorAddressString"
 	ConsensusAddressStringScalarType = "cosmos.ConsensusAddressString"
-<<<<<<< HEAD
-
-	CoinScalarType = "cosmos.base.v1beta1.Coin"
-=======
-	PubkeyScalarType                 = "cosmos.Pubkey"
->>>>>>> 495e185e
+
+	CoinScalarType   = "cosmos.base.v1beta1.Coin"
+	PubkeyScalarType = "cosmos.Pubkey"
 )
 
 // Builder manages options for building pflag flags for protobuf messages.
