package keyring

import (
	"errors"

	gogoprotoany "github.com/cosmos/gogoproto/types/any"

	errorsmod "cosmossdk.io/errors"

	codectypes "github.com/cosmos/cosmos-sdk/codec/types"
	"github.com/cosmos/cosmos-sdk/crypto/hd"
	sdkcrypto "github.com/cosmos/cosmos-sdk/crypto/types"
	"github.com/cosmos/cosmos-sdk/types"
)

var (
	// ErrPrivKeyExtr is used to output an error if extraction of a private key from Local item fails.
	ErrPrivKeyExtr = errors.New("private key extraction works only for Local")
	// ErrPrivKeyNotAvailable is used when a Record_Local.PrivKey is nil.
	ErrPrivKeyNotAvailable = errors.New("private key is not available")
	// ErrCastAny is used to output an error if cast from types.Any fails.
	ErrCastAny = errors.New("unable to cast to sdkcrypto")
)

func newRecord(name string, pk sdkcrypto.PubKey, item isRecord_Item) (*Record, error) {
	any, err := codectypes.NewAnyWithValue(pk)
	if err != nil {
		return nil, err
	}

	return &Record{name, any, item}, nil
}

// NewLocalRecord creates a new Record with local key item
func NewLocalRecord(name string, priv sdkcrypto.PrivKey, pk sdkcrypto.PubKey) (*Record, error) {
	any, err := codectypes.NewAnyWithValue(priv)
	if err != nil {
		return nil, err
	}

	recordLocal := &Record_Local{any}
	recordLocalItem := &Record_Local_{recordLocal}

	return newRecord(name, pk, recordLocalItem)
}

// NewLedgerRecord creates a new Record with ledger item
func NewLedgerRecord(name string, pk sdkcrypto.PubKey, path *hd.BIP44Params) (*Record, error) {
	recordLedger := &Record_Ledger{path}
	recordLedgerItem := &Record_Ledger_{recordLedger}
	return newRecord(name, pk, recordLedgerItem)
}

func (rl *Record_Ledger) GetPath() *hd.BIP44Params {
	return rl.Path
}

// NewOfflineRecord creates a new Record with offline item
func NewOfflineRecord(name string, pk sdkcrypto.PubKey) (*Record, error) {
	recordOffline := &Record_Offline{}
	recordOfflineItem := &Record_Offline_{recordOffline}
	return newRecord(name, pk, recordOfflineItem)
}

// NewMultiRecord creates a new Record with multi item
func NewMultiRecord(name string, pk sdkcrypto.PubKey) (*Record, error) {
	recordMulti := &Record_Multi{}
	recordMultiItem := &Record_Multi_{recordMulti}
	return newRecord(name, pk, recordMultiItem)
}

// GetPubKey fetches a public key of the record
func (k *Record) GetPubKey() (sdkcrypto.PubKey, error) {
	pk, ok := k.PubKey.GetCachedValue().(sdkcrypto.PubKey)
	if !ok {
		return nil, errorsmod.Wrap(ErrCastAny, "PubKey")
	}

	return pk, nil
}

// GetAddress fetches an address of the record
func (k Record) GetAddress() (types.AccAddress, error) {
	pk, err := k.GetPubKey()
	if err != nil {
		return nil, err
	}
	return pk.Address().Bytes(), nil
}

// GetType fetches type of the record
func (k Record) GetType() KeyType {
	switch {
	case k.GetLocal() != nil:
		return TypeLocal
	case k.GetLedger() != nil:
		return TypeLedger
	case k.GetMulti() != nil:
		return TypeMulti
	case k.GetOffline() != nil:
		return TypeOffline
	default:
		panic("unrecognized record type")
	}
}

// UnpackInterfaces implements UnpackInterfacesMessage.UnpackInterfaces
<<<<<<< HEAD
func (k *Record) UnpackInterfaces(unpacker codectypes.AnyUnpacker) error {
	var pk sdkcrypto.PubKey
=======
func (k *Record) UnpackInterfaces(unpacker gogoprotoany.AnyUnpacker) error {
	var pk cryptotypes.PubKey
>>>>>>> 9b6f61e3
	if err := unpacker.UnpackAny(k.PubKey, &pk); err != nil {
		return err
	}

	if l := k.GetLocal(); l != nil {
		var priv sdkcrypto.PrivKey
		return unpacker.UnpackAny(l.PrivKey, &priv)
	}

	return nil
}

func extractPrivKeyFromRecord(k *Record) (sdkcrypto.PrivKey, error) {
	rl := k.GetLocal()
	if rl == nil {
		return nil, ErrPrivKeyExtr
	}

	return extractPrivKeyFromLocal(rl)
}

func extractPrivKeyFromLocal(rl *Record_Local) (sdkcrypto.PrivKey, error) {
	if rl.PrivKey == nil {
		return nil, ErrPrivKeyNotAvailable
	}

	priv, ok := rl.PrivKey.GetCachedValue().(sdkcrypto.PrivKey)
	if !ok {
		return nil, errorsmod.Wrap(ErrCastAny, "PrivKey")
	}

	return priv, nil
}<|MERGE_RESOLUTION|>--- conflicted
+++ resolved
@@ -105,13 +105,8 @@
 }
 
 // UnpackInterfaces implements UnpackInterfacesMessage.UnpackInterfaces
-<<<<<<< HEAD
-func (k *Record) UnpackInterfaces(unpacker codectypes.AnyUnpacker) error {
-	var pk sdkcrypto.PubKey
-=======
 func (k *Record) UnpackInterfaces(unpacker gogoprotoany.AnyUnpacker) error {
 	var pk cryptotypes.PubKey
->>>>>>> 9b6f61e3
 	if err := unpacker.UnpackAny(k.PubKey, &pk); err != nil {
 		return err
 	}
