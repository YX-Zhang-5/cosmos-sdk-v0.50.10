module cosmossdk.io/x/gov

go 1.22.2

require (
	buf.build/gen/go/cosmos/gogo-proto/protocolbuffers/go v1.34.1-20240130113600-88ef6483f90f.1 // indirect
	cosmossdk.io/api v0.7.5
	cosmossdk.io/collections v0.4.0
	cosmossdk.io/core v0.12.1-0.20231114100755-569e3ff6a0d7
	cosmossdk.io/depinject v1.0.0-alpha.4
	cosmossdk.io/errors v1.0.1
	cosmossdk.io/log v1.3.1 // indirect
	cosmossdk.io/math v1.3.0
	cosmossdk.io/store v1.1.1-0.20240418092142-896cdf1971bc
	cosmossdk.io/x/accounts v0.0.0-20240226161501-23359a0b6d91 // indirect
	cosmossdk.io/x/bank v0.0.0-20240226161501-23359a0b6d91
	cosmossdk.io/x/protocolpool v0.0.0-20230925135524-a1bc045b3190
	cosmossdk.io/x/staking v0.0.0-00010101000000-000000000000
	github.com/chzyer/readline v1.5.1
	github.com/cockroachdb/tokenbucket v0.0.0-20230807174530-cc333fc44b06 // indirect
	github.com/cometbft/cometbft v1.0.0-alpha.2.0.20240530055211-ae27f7eb3c08
	github.com/cosmos/cosmos-proto v1.0.0-beta.5
	github.com/cosmos/cosmos-sdk v0.51.0
	github.com/cosmos/gogoproto v1.4.12
	github.com/golang/mock v1.6.0
	github.com/golang/protobuf v1.5.4
	github.com/grpc-ecosystem/grpc-gateway v1.16.0
	github.com/manifoldco/promptui v0.9.0
	github.com/spf13/cobra v1.8.0
	github.com/spf13/pflag v1.0.5
	github.com/stretchr/testify v1.9.0
	golang.org/x/exp v0.0.0-20240531132922-fd00a4e0eefc
	google.golang.org/genproto/googleapis/api v0.0.0-20240318140521-94a12d6c2237
	google.golang.org/grpc v1.64.0
	google.golang.org/protobuf v1.34.1
	gotest.tools/v3 v3.5.1
)

require (
	buf.build/gen/go/cometbft/cometbft/protocolbuffers/go v1.34.1-20240312114316-c0d3497e35d6.1 // indirect
	cosmossdk.io/x/accounts/defaults/lockup v0.0.0-20240516114011-e03476679912 // indirect
	cosmossdk.io/x/auth v0.0.0-00010101000000-000000000000
	cosmossdk.io/x/consensus v0.0.0-00010101000000-000000000000 // indirect
	cosmossdk.io/x/tx v0.13.3 // indirect
	filippo.io/edwards25519 v1.1.0 // indirect
	github.com/99designs/go-keychain v0.0.0-20191008050251-8e49817e8af4 // indirect
	github.com/99designs/keyring v1.2.2 // indirect
	github.com/DataDog/datadog-go v4.8.3+incompatible // indirect
	github.com/DataDog/zstd v1.5.5 // indirect
	github.com/Microsoft/go-winio v0.6.1 // indirect
	github.com/beorn7/perks v1.0.1 // indirect
	github.com/bgentry/speakeasy v0.1.1-0.20220910012023-760eaf8b6816 // indirect
	github.com/btcsuite/btcd/btcec/v2 v2.3.3 // indirect
	github.com/cespare/xxhash/v2 v2.3.0 // indirect
	github.com/cockroachdb/errors v1.11.1 // indirect
	github.com/cockroachdb/logtags v0.0.0-20230118201751-21c54148d20b // indirect
	github.com/cockroachdb/pebble v1.1.0 // indirect
	github.com/cockroachdb/redact v1.1.5 // indirect
	github.com/cometbft/cometbft-db v0.12.0 // indirect
	github.com/cometbft/cometbft/api v1.0.0-alpha.2.0.20240530055211-ae27f7eb3c08 // indirect
	github.com/cosmos/btcutil v1.0.5 // indirect
	github.com/cosmos/cosmos-db v1.0.2 // indirect
	github.com/cosmos/crypto v0.0.0-20240309083813-82ed2537802e // indirect
	github.com/cosmos/go-bip39 v1.0.0 // indirect
	github.com/cosmos/gogogateway v1.2.0 // indirect
	github.com/cosmos/iavl v1.1.4 // indirect
	github.com/cosmos/ics23/go v0.10.0 // indirect
	github.com/cosmos/ledger-cosmos-go v0.13.3 // indirect
	github.com/danieljoos/wincred v1.2.1 // indirect
	github.com/davecgh/go-spew v1.1.2-0.20180830191138-d8f796af33cc // indirect
	github.com/decred/dcrd/dcrec/secp256k1/v4 v4.3.0 // indirect
	github.com/dgraph-io/badger/v4 v4.2.0 // indirect
	github.com/dgraph-io/ristretto v0.1.1 // indirect
	github.com/dustin/go-humanize v1.0.1 // indirect
	github.com/dvsekhvalnov/jose2go v1.6.0 // indirect
	github.com/emicklei/dot v1.6.2 // indirect
	github.com/fatih/color v1.17.0 // indirect
	github.com/felixge/httpsnoop v1.0.4 // indirect
	github.com/fsnotify/fsnotify v1.7.0 // indirect
	github.com/getsentry/sentry-go v0.27.0 // indirect
	github.com/go-kit/kit v0.13.0 // indirect
	github.com/go-kit/log v0.2.1 // indirect
	github.com/go-logfmt/logfmt v0.6.0 // indirect
	github.com/godbus/dbus v0.0.0-20190726142602-4481cbc300e2 // indirect
	github.com/gofrs/uuid v4.4.0+incompatible // indirect
	github.com/gogo/googleapis v1.4.1 // indirect
	github.com/gogo/protobuf v1.3.2 // indirect
	github.com/golang/glog v1.2.0 // indirect
	github.com/golang/groupcache v0.0.0-20210331224755-41bb18bfe9da // indirect
	github.com/golang/snappy v0.0.4 // indirect
	github.com/google/btree v1.1.2 // indirect
	github.com/google/flatbuffers v2.0.8+incompatible // indirect
	github.com/google/go-cmp v0.6.0 // indirect
	github.com/google/orderedcode v0.0.1 // indirect
	github.com/gorilla/handlers v1.5.2 // indirect
	github.com/gorilla/mux v1.8.1 // indirect
	github.com/gorilla/websocket v1.5.1 // indirect
	github.com/grpc-ecosystem/go-grpc-middleware v1.4.0 // indirect
	github.com/gsterjov/go-libsecret v0.0.0-20161001094733-a6f4afe4910c // indirect
	github.com/hashicorp/go-hclog v1.6.3 // indirect
	github.com/hashicorp/go-immutable-radix v1.3.1 // indirect
	github.com/hashicorp/go-metrics v0.5.3 // indirect
	github.com/hashicorp/go-plugin v1.6.1 // indirect
	github.com/hashicorp/golang-lru v1.0.2 // indirect
	github.com/hashicorp/hcl v1.0.0 // indirect
	github.com/hashicorp/yamux v0.1.1 // indirect
	github.com/hdevalence/ed25519consensus v0.2.0 // indirect
	github.com/huandu/skiplist v1.2.0 // indirect
	github.com/iancoleman/strcase v0.3.0 // indirect
	github.com/inconshreveable/mousetrap v1.1.0 // indirect
	github.com/jmhodges/levigo v1.0.0 // indirect
	github.com/klauspost/compress v1.17.8 // indirect
	github.com/kr/pretty v0.3.1 // indirect
	github.com/kr/text v0.2.0 // indirect
	github.com/lib/pq v1.10.9 // indirect
	github.com/libp2p/go-buffer-pool v0.1.0 // indirect
	github.com/linxGnu/grocksdb v1.8.14 // indirect
	github.com/magiconair/properties v1.8.7 // indirect
	github.com/mattn/go-colorable v0.1.13 // indirect
	github.com/mattn/go-isatty v0.0.20 // indirect
	github.com/minio/highwayhash v1.0.2 // indirect
	github.com/mitchellh/go-testing-interface v1.14.1 // indirect
	github.com/mitchellh/mapstructure v1.5.0 // indirect
	github.com/mtibben/percent v0.2.1 // indirect
	github.com/oasisprotocol/curve25519-voi v0.0.0-20230904125328-1f23a7beb09a // indirect
	github.com/oklog/run v1.1.0 // indirect
	github.com/pelletier/go-toml/v2 v2.2.2 // indirect
	github.com/petermattis/goid v0.0.0-20240327183114-c42a807a84ba // indirect
	github.com/pkg/errors v0.9.1 // indirect
	github.com/pmezard/go-difflib v1.0.1-0.20181226105442-5d4384ee4fb2 // indirect
	github.com/prometheus/client_golang v1.19.1 // indirect
	github.com/prometheus/client_model v0.6.1 // indirect
	github.com/prometheus/common v0.53.0 // indirect
	github.com/prometheus/procfs v0.14.0 // indirect
	github.com/rcrowley/go-metrics v0.0.0-20201227073835-cf1acfcdf475 // indirect
	github.com/rogpeppe/go-internal v1.12.0 // indirect
	github.com/rs/cors v1.11.0 // indirect
	github.com/rs/zerolog v1.33.0 // indirect
	github.com/sagikazarmark/locafero v0.4.0 // indirect
	github.com/sagikazarmark/slog-shim v0.1.0 // indirect
	github.com/sasha-s/go-deadlock v0.3.1 // indirect
	github.com/sourcegraph/conc v0.3.0 // indirect
	github.com/spf13/afero v1.11.0 // indirect
	github.com/spf13/cast v1.6.0 // indirect
	github.com/spf13/viper v1.19.0 // indirect
	github.com/subosito/gotenv v1.6.0 // indirect
	github.com/supranational/blst v0.3.11 // indirect
	github.com/syndtr/goleveldb v1.0.1-0.20220721030215-126854af5e6d // indirect
	github.com/tendermint/go-amino v0.16.0 // indirect
	github.com/tidwall/btree v1.7.0 // indirect
	github.com/zondax/hid v0.9.2 // indirect
	github.com/zondax/ledger-go v0.14.3 // indirect
	gitlab.com/yawning/secp256k1-voi v0.0.0-20230925100816-f2616030848b // indirect
	gitlab.com/yawning/tuplehash v0.0.0-20230713102510-df83abbf9a02 // indirect
	go.etcd.io/bbolt v1.4.0-alpha.0.0.20240404170359-43604f3112c5 // indirect
	go.opencensus.io v0.24.0 // indirect
	go.uber.org/multierr v1.11.0 // indirect
	golang.org/x/crypto v0.23.0 // indirect
	golang.org/x/mod v0.17.0 // indirect
	golang.org/x/net v0.25.0 // indirect
	golang.org/x/sync v0.7.0
	golang.org/x/sys v0.20.0 // indirect
	golang.org/x/term v0.20.0 // indirect
	golang.org/x/text v0.15.0 // indirect
	golang.org/x/tools v0.21.0 // indirect
	google.golang.org/genproto v0.0.0-20240227224415-6ceb2ff114de // indirect
	google.golang.org/genproto/googleapis/rpc v0.0.0-20240515191416-fc5f0ca64291 // indirect
	gopkg.in/ini.v1 v1.67.0 // indirect
	gopkg.in/yaml.v3 v3.0.1 // indirect
	pgregory.net/rapid v1.1.0 // indirect
	sigs.k8s.io/yaml v1.4.0 // indirect
)

<<<<<<< HEAD
require cosmossdk.io/x/distribution v0.0.0-20240429083151-cb50b4caa218 // indirect
=======
require github.com/hashicorp/golang-lru/v2 v2.0.7 // indirect
>>>>>>> f761eb11

replace github.com/cosmos/cosmos-sdk => ../../.

replace (
	cosmossdk.io/api => ../../api
	cosmossdk.io/collections => ../../collections
	cosmossdk.io/core => ../../core
	cosmossdk.io/depinject => ../../depinject
	cosmossdk.io/log => ../../log
	cosmossdk.io/x/accounts => ../accounts
	cosmossdk.io/x/accounts/defaults/lockup => ../accounts/defaults/lockup
	cosmossdk.io/x/auth => ../auth
	cosmossdk.io/x/bank => ../bank
	cosmossdk.io/x/consensus => ../consensus
	cosmossdk.io/x/distribution => ../distribution
	cosmossdk.io/x/protocolpool => ../protocolpool
	cosmossdk.io/x/staking => ../staking
)<|MERGE_RESOLUTION|>--- conflicted
+++ resolved
@@ -171,11 +171,9 @@
 	sigs.k8s.io/yaml v1.4.0 // indirect
 )
 
-<<<<<<< HEAD
 require cosmossdk.io/x/distribution v0.0.0-20240429083151-cb50b4caa218 // indirect
-=======
+
 require github.com/hashicorp/golang-lru/v2 v2.0.7 // indirect
->>>>>>> f761eb11
 
 replace github.com/cosmos/cosmos-sdk => ../../.
 
