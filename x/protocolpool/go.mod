--- conflicted
+++ resolved
@@ -53,11 +53,7 @@
 	github.com/cometbft/cometbft/api v1.0.0-rc.1 // indirect
 	github.com/cosmos/btcutil v1.0.5 // indirect
 	github.com/cosmos/cosmos-db v1.0.2 // indirect
-<<<<<<< HEAD
-	github.com/cosmos/crypto v0.1.0 // indirect
-=======
 	github.com/cosmos/crypto v0.1.1 // indirect
->>>>>>> 59f4aa39
 	github.com/cosmos/go-bip39 v1.0.0 // indirect
 	github.com/cosmos/gogogateway v1.2.0 // indirect
 	github.com/cosmos/iavl v1.2.0 // indirect
