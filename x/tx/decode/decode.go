package decode

import (
	"fmt"

	v1beta1 "cosmossdk.io/api/cosmos/tx/v1beta1"
	"cosmossdk.io/errors"
	"github.com/cosmos/cosmos-proto/anyutil"
	"google.golang.org/protobuf/proto"

	"cosmossdk.io/x/tx/signing"
)

// DecodedTx contains the decoded transaction, its signers, and other flags.
type DecodedTx struct {
	Messages                     []proto.Message
	Tx                           *v1beta1.Tx
	TxRaw                        *v1beta1.TxRaw
	Signers                      [][]byte
	TxBodyHasUnknownNonCriticals bool
}

// Decoder contains the dependencies required for decoding transactions.
type Decoder struct {
<<<<<<< HEAD
	getSignersCtx *signing.GetSignersContext
	typeResolver  protoregistry.MessageTypeResolver
	protoFiles    signing.ProtoFileResolver
=======
	signingCtx *signing.Context
>>>>>>> 654f26e5
}

// Options are options for creating a Decoder.
type Options struct {
<<<<<<< HEAD
	// ProtoFiles are the protobuf files to use for resolving message descriptors.
	// If it is nil, the global protobuf registry will be used.
	ProtoFiles     signing.ProtoFileResolver
	TypeResolver   protoregistry.MessageTypeResolver
	SigningContext *signing.GetSignersContext
=======
	SigningContext *signing.Context
>>>>>>> 654f26e5
}

// NewDecoder creates a new Decoder for decoding transactions.
func NewDecoder(options Options) (*Decoder, error) {
	if options.SigningContext == nil {
		return nil, fmt.Errorf("signing context is required")
	}

	return &Decoder{
		signingCtx: options.SigningContext,
	}, nil
}

// Decode decodes raw protobuf encoded transaction bytes into a DecodedTx.
func (d *Decoder) Decode(txBytes []byte) (*DecodedTx, error) {
	// Make sure txBytes follow ADR-027.
	err := rejectNonADR027TxRaw(txBytes)
	if err != nil {
		return nil, errors.Wrap(ErrTxDecode, err.Error())
	}

	var raw v1beta1.TxRaw

	// reject all unknown proto fields in the root TxRaw
	fileResolver := d.signingCtx.FileResolver()
	err = RejectUnknownFieldsStrict(txBytes, raw.ProtoReflect().Descriptor(), fileResolver)
	if err != nil {
		return nil, errors.Wrap(ErrTxDecode, err.Error())
	}

	err = proto.Unmarshal(txBytes, &raw)
	if err != nil {
		return nil, err
	}

	var body v1beta1.TxBody

	// allow non-critical unknown fields in TxBody
	txBodyHasUnknownNonCriticals, err := RejectUnknownFields(raw.BodyBytes, body.ProtoReflect().Descriptor(), true, fileResolver)
	if err != nil {
		return nil, errors.Wrap(ErrTxDecode, err.Error())
	}

	err = proto.Unmarshal(raw.BodyBytes, &body)
	if err != nil {
		return nil, errors.Wrap(ErrTxDecode, err.Error())
	}

	var authInfo v1beta1.AuthInfo

	// reject all unknown proto fields in AuthInfo
	err = RejectUnknownFieldsStrict(raw.AuthInfoBytes, authInfo.ProtoReflect().Descriptor(), fileResolver)
	if err != nil {
		return nil, errors.Wrap(ErrTxDecode, err.Error())
	}

	err = proto.Unmarshal(raw.AuthInfoBytes, &authInfo)
	if err != nil {
		return nil, errors.Wrap(ErrTxDecode, err.Error())
	}

	theTx := &v1beta1.Tx{
		Body:       &body,
		AuthInfo:   &authInfo,
		Signatures: raw.Signatures,
	}

	var signers [][]byte
	var msgs []proto.Message
	for _, anyMsg := range body.Messages {
		msg, signerErr := anyutil.Unpack(anyMsg, fileResolver, d.signingCtx.TypeResolver())
		if signerErr != nil {
			return nil, errors.Wrap(ErrTxDecode, signerErr.Error())
		}
		msgs = append(msgs, msg)
		ss, signerErr := d.signingCtx.GetSigners(msg)
		if signerErr != nil {
			return nil, errors.Wrap(ErrTxDecode, signerErr.Error())
		}
		signers = append(signers, ss...)
	}

	return &DecodedTx{
		Messages:                     msgs,
		Tx:                           theTx,
		TxRaw:                        &raw,
		TxBodyHasUnknownNonCriticals: txBodyHasUnknownNonCriticals,
		Signers:                      signers,
	}, nil
}<|MERGE_RESOLUTION|>--- conflicted
+++ resolved
@@ -22,26 +22,12 @@
 
 // Decoder contains the dependencies required for decoding transactions.
 type Decoder struct {
-<<<<<<< HEAD
-	getSignersCtx *signing.GetSignersContext
-	typeResolver  protoregistry.MessageTypeResolver
-	protoFiles    signing.ProtoFileResolver
-=======
 	signingCtx *signing.Context
->>>>>>> 654f26e5
 }
 
 // Options are options for creating a Decoder.
 type Options struct {
-<<<<<<< HEAD
-	// ProtoFiles are the protobuf files to use for resolving message descriptors.
-	// If it is nil, the global protobuf registry will be used.
-	ProtoFiles     signing.ProtoFileResolver
-	TypeResolver   protoregistry.MessageTypeResolver
-	SigningContext *signing.GetSignersContext
-=======
 	SigningContext *signing.Context
->>>>>>> 654f26e5
 }
 
 // NewDecoder creates a new Decoder for decoding transactions.
