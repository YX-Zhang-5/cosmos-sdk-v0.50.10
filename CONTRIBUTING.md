--- conflicted
+++ resolved
@@ -24,14 +24,7 @@
     * [Strategy Discovery](#strategy-discovery)
     * [Concept Approval](#concept-approval)
         * [Time Bound Period](#time-bound-period)
-<<<<<<< HEAD
-        * [Approval Committee \& Decision Making](#approval-committee--decision-making)
-        * [Committee Members](#committee-members)
-        * [Committee Criteria](#committee-criteria)
-    * [Implementation \& Release Approval](#implementation--release-approval)
-=======
     * [Implementation & Release Approval](#implementation--release-approval)
->>>>>>> a57b2541
 
 Thank you for considering making contributions to the Cosmos SDK and related repositories!
 
