--- conflicted
+++ resolved
@@ -683,14 +683,9 @@
 				}
 			}
 			if module, ok := m.Modules[moduleName].(HasABCIGenesis); ok {
-<<<<<<< HEAD
-				moduleValUpdates := module.InitGenesis(sdkCtx, c.cdc, module.DefaultGenesis(c.cdc))
-				// The module manager assumes only one module will update the validator set, and it can't be a new module.
-=======
 				moduleValUpdates := module.InitGenesis(sdkCtx, module.DefaultGenesis())
 				// The module manager assumes only one module will update the
 				// validator set, and it can't be a new module.
->>>>>>> fea88d13
 				if len(moduleValUpdates) > 0 {
 					return nil, errorsmod.Wrapf(sdkerrors.ErrLogic, "validator InitGenesis update is already set by another module")
 				}
