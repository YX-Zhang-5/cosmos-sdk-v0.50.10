--- conflicted
+++ resolved
@@ -14,11 +14,7 @@
 	Nullable bool
 
 	// AddressPrefix is the address prefix of the field's kind, currently only used for Bech32AddressKind.
-<<<<<<< HEAD
-	// TODO: add validation for valid address prefixes
-=======
 	// TODO: in a future update, stricter criteria and validation for address prefixes should be added.
->>>>>>> cc1267b1
 	AddressPrefix string
 
 	// EnumDefinition is the definition of the enum type and is only valid when Kind is EnumKind.
@@ -26,10 +22,6 @@
 	// the same values for the same enum name. This possibly introduces some duplication of
 	// definitions but makes it easier to reason about correctness and validation in isolation.
 	EnumDefinition EnumDefinition
-
-	// References is the name of another field in the same module schema that this field references.
-	// It must be in the form of "<object type name>.<field name>", ex. "Account.address".
-	References string
 }
 
 // Validate validates the field.
