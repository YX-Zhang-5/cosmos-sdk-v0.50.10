--- conflicted
+++ resolved
@@ -43,13 +43,8 @@
 
 func TestModuleSetDecoderResolver_IterateAll(t *testing.T) {
 	objectTypes := map[string]bool{}
-<<<<<<< HEAD
 	err := testResolver.AllDecoders(func(moduleName string, cdc schema.ModuleCodec) error {
-		cdc.Schema.Types(func(t schema.Type) bool {
-=======
-	err := testResolver.IterateAll(func(moduleName string, cdc schema.ModuleCodec) error {
 		cdc.Schema.AllTypes(func(t schema.Type) bool {
->>>>>>> 50288938
 			objTyp, ok := t.(schema.ObjectType)
 			if ok {
 				objectTypes[objTyp.Name] = true
