--- conflicted
+++ resolved
@@ -130,28 +130,12 @@
 
 	msgRouterBuilder := stf.NewMsgRouterBuilder()
 	app := &App[T]{
-<<<<<<< HEAD
-		AppManager:              nil,
-		stf:                     nil,
-		msgRouterBuilder:        msgRouterBuilder,
-		queryRouterBuilder:      stf.NewMsgRouterBuilder(), // TODO dedicated query router
-		GRPCMethodsToMessageMap: map[string]func() proto.Message{},
-		db:                      nil,
-		logger:                  nil,
-		config:                  nil,
-		appConfig:               nil,
-		storeKeys:               nil,
-		interfaceRegistrar:      interfaceRegistrar,
-		amino:                   amino,
-		moduleManager:           nil,
-=======
 		storeKeys:               nil,
 		interfaceRegistrar:      interfaceRegistrar,
 		amino:                   amino,
 		msgRouterBuilder:        msgRouterBuilder,
 		queryRouterBuilder:      stf.NewMsgRouterBuilder(), // TODO dedicated query router
 		GRPCMethodsToMessageMap: map[string]func() proto.Message{},
->>>>>>> 8b471416
 	}
 	appBuilder := &AppBuilder[T]{app: app}
 
