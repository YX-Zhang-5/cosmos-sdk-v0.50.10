--- conflicted
+++ resolved
@@ -98,10 +98,7 @@
 			ProvideAppBuilder[transaction.Tx],
 			ProvideEnvironment[transaction.Tx],
 			ProvideModuleManager[transaction.Tx],
-<<<<<<< HEAD
 			ProvideStoreBuilder,
-=======
->>>>>>> 763e4d68
 		),
 		appconfig.Invoke(SetupAppBuilder),
 	)
@@ -257,8 +254,6 @@
 	return nil
 }
 
-<<<<<<< HEAD
-=======
 // DefaultServiceBindings provides default services for the following service interfaces:
 // - store.KVStoreServiceFactory
 // - header.Service
@@ -267,7 +262,6 @@
 // They are all required.  For most use cases these default services bindings should be sufficient.
 // Power users (or tests) may wish to provide their own services bindings, in which case they must
 // supply implementations for each of the above interfaces.
->>>>>>> 763e4d68
 func DefaultServiceBindings() depinject.Config {
 	var (
 		kvServiceFactory store.KVStoreServiceFactory = func(actor []byte) store.KVStoreService {
