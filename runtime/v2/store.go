--- conflicted
+++ resolved
@@ -1,12 +1,13 @@
 package runtime
 
 import (
-<<<<<<< HEAD
-	"cosmossdk.io/core/server"
-=======
 	"fmt"
 
->>>>>>> ea930ac0
+	"cosmossdk.io/core/server"
+
+	"fmt"
+	"path/filepath"
+
 	"cosmossdk.io/core/store"
 	"cosmossdk.io/log"
 	"cosmossdk.io/server/v2/stf"
@@ -14,8 +15,6 @@
 	"cosmossdk.io/store/v2/db"
 	"cosmossdk.io/store/v2/proof"
 	"cosmossdk.io/store/v2/root"
-	"fmt"
-	"path/filepath"
 )
 
 // NewKVStoreService creates a new KVStoreService.
@@ -67,7 +66,6 @@
 	LastCommitID() (proof.CommitID, error)
 }
 
-<<<<<<< HEAD
 type StoreBuilder struct {
 	store Store
 }
@@ -114,7 +112,8 @@
 
 func ProvideStoreBuilder() *StoreBuilder {
 	return &StoreBuilder{}
-=======
+}
+
 // StoreLoader allows for custom loading of the store, this is useful when upgrading the store from a previous version
 type StoreLoader func(store Store) error
 
@@ -144,5 +143,4 @@
 
 		return DefaultStoreLoader(store)
 	}
->>>>>>> ea930ac0
 }