package appmodule

import (
	"context"

	"google.golang.org/grpc"
<<<<<<< HEAD

	"cosmossdk.io/core/appmodule/v2"
=======
	"google.golang.org/protobuf/runtime/protoiface"

	appmodule "cosmossdk.io/core/appmodule/v2"
>>>>>>> 41f92723
)

// AppModule is a tag interface for app module implementations to use as a basis
// for extension interfaces. It provides no functionality itself, but is the
// type that all valid app modules should provide so that they can be identified
// by other modules (usually via depinject) as app modules.
type AppModule = appmodule.AppModule
<<<<<<< HEAD

// HasMigrations is the extension interface that modules should implement to register migrations.
type HasMigrations = appmodule.HasMigrations

// HasConsensusVersion is the interface for declaring a module consensus version.
type HasConsensusVersion = appmodule.HasConsensusVersion
=======

// HasMigrations is the extension interface that modules should implement to register migrations.
type HasMigrations interface {
	AppModule

	// RegisterMigrations registers the module's migrations with the app's migrator.
	RegisterMigrations(MigrationRegistrar) error
}

// HasConsensusVersion is the interface for declaring a module consensus version.
type HasConsensusVersion = appmodule.HasConsensusVersion

// HasServices is the extension interface that modules should implement to register
// implementations of services defined in .proto files.
type HasServices interface {
	AppModule
>>>>>>> 41f92723

// HasBeginBlocker is the extension interface that modules should implement to run
// custom logic before transaction processing in a block.
type HasBeginBlocker = appmodule.HasBeginBlocker

<<<<<<< HEAD
// HasEndBlocker is the extension interface that modules should implement to run
// custom logic after transaction processing in a block.
type HasEndBlocker = appmodule.HasEndBlocker

// HasPrepareCheckState is an extension interface that contains information about the AppModule
// and PrepareCheckState.
type HasPrepareCheckState interface {
	AppModule
	PrepareCheckState(context.Context) error
}

// HasPrecommit is an extension interface that contains information about the AppModule and Precommit.
type HasPrecommit interface {
	AppModule
	Precommit(context.Context) error
}

=======
>>>>>>> 41f92723
// ResponsePreBlock represents the response from the PreBlock method.
// It can modify consensus parameters in storage and signal the caller through the return value.
// When it returns ConsensusParamsChanged=true, the caller must refresh the consensus parameter in the finalize context.
// The new context (ctx) must be passed to all the other lifecycle methods.
type ResponsePreBlock interface {
	IsConsensusParamsChanged() bool
}

// HasPreBlocker is the extension interface that modules should implement to run
// custom logic before BeginBlock.
type HasPreBlocker interface {
	AppModule
	// PreBlock is method that will be run before BeginBlock.
	PreBlock(context.Context) (ResponsePreBlock, error)
}

<<<<<<< HEAD
// HasServices is the extension interface that modules should implement to register
// implementations of services defined in .proto files.
type HasServices interface {
	AppModule

	// RegisterServices registers the module's services with the app's service
	// registrar.
	//
	// Two types of services are currently supported:
	// - read-only gRPC query services, which are the default.
	// - transaction message services, which must have the protobuf service
	//   option "cosmos.msg.v1.service" (defined in "cosmos/msg/v1/service.proto")
	//   set to true.
	//
	// The service registrar will figure out which type of service you are
	// implementing based on the presence (or absence) of protobuf options. You
	// do not need to specify this in golang code.
	RegisterServices(grpc.ServiceRegistrar) error
=======
// HasBeginBlocker is the extension interface that modules should implement to run
// custom logic before transaction processing in a block.
type HasBeginBlocker = appmodule.HasBeginBlocker

// HasEndBlocker is the extension interface that modules should implement to run
// custom logic after transaction processing in a block.
type HasEndBlocker = appmodule.HasEndBlocker

// MsgHandlerRouter is implemented by the runtime provider.
type MsgHandlerRouter interface {
	// RegisterHandler is called by modules to register msg handler functions.
	RegisterHandler(name string, handler func(ctx context.Context, msg protoiface.MessageV1) (msgResp protoiface.MessageV1, err error))
}

// HasMsgHandler is implemented by modules that instead of exposing msg server expose
// a set of handlers.
type HasMsgHandler interface {
	// RegisterMsgHandlers is implemented by the module that will register msg handlers.
	RegisterMsgHandlers(router MsgHandlerRouter)
}

// ---------------------------------------------------------------------------- //

// HasPrepareCheckState is an extension interface that contains information about the AppModule
// and PrepareCheckState.
type HasPrepareCheckState interface {
	AppModule
	PrepareCheckState(context.Context) error
}

// HasPrecommit is an extension interface that contains information about the AppModule and Precommit.
type HasPrecommit interface {
	AppModule
	Precommit(context.Context) error
>>>>>>> 41f92723
}<|MERGE_RESOLUTION|>--- conflicted
+++ resolved
@@ -4,14 +4,8 @@
 	"context"
 
 	"google.golang.org/grpc"
-<<<<<<< HEAD
 
 	"cosmossdk.io/core/appmodule/v2"
-=======
-	"google.golang.org/protobuf/runtime/protoiface"
-
-	appmodule "cosmossdk.io/core/appmodule/v2"
->>>>>>> 41f92723
 )
 
 // AppModule is a tag interface for app module implementations to use as a basis
@@ -19,73 +13,7 @@
 // type that all valid app modules should provide so that they can be identified
 // by other modules (usually via depinject) as app modules.
 type AppModule = appmodule.AppModule
-<<<<<<< HEAD
 
-// HasMigrations is the extension interface that modules should implement to register migrations.
-type HasMigrations = appmodule.HasMigrations
-
-// HasConsensusVersion is the interface for declaring a module consensus version.
-type HasConsensusVersion = appmodule.HasConsensusVersion
-=======
-
-// HasMigrations is the extension interface that modules should implement to register migrations.
-type HasMigrations interface {
-	AppModule
-
-	// RegisterMigrations registers the module's migrations with the app's migrator.
-	RegisterMigrations(MigrationRegistrar) error
-}
-
-// HasConsensusVersion is the interface for declaring a module consensus version.
-type HasConsensusVersion = appmodule.HasConsensusVersion
-
-// HasServices is the extension interface that modules should implement to register
-// implementations of services defined in .proto files.
-type HasServices interface {
-	AppModule
->>>>>>> 41f92723
-
-// HasBeginBlocker is the extension interface that modules should implement to run
-// custom logic before transaction processing in a block.
-type HasBeginBlocker = appmodule.HasBeginBlocker
-
-<<<<<<< HEAD
-// HasEndBlocker is the extension interface that modules should implement to run
-// custom logic after transaction processing in a block.
-type HasEndBlocker = appmodule.HasEndBlocker
-
-// HasPrepareCheckState is an extension interface that contains information about the AppModule
-// and PrepareCheckState.
-type HasPrepareCheckState interface {
-	AppModule
-	PrepareCheckState(context.Context) error
-}
-
-// HasPrecommit is an extension interface that contains information about the AppModule and Precommit.
-type HasPrecommit interface {
-	AppModule
-	Precommit(context.Context) error
-}
-
-=======
->>>>>>> 41f92723
-// ResponsePreBlock represents the response from the PreBlock method.
-// It can modify consensus parameters in storage and signal the caller through the return value.
-// When it returns ConsensusParamsChanged=true, the caller must refresh the consensus parameter in the finalize context.
-// The new context (ctx) must be passed to all the other lifecycle methods.
-type ResponsePreBlock interface {
-	IsConsensusParamsChanged() bool
-}
-
-// HasPreBlocker is the extension interface that modules should implement to run
-// custom logic before BeginBlock.
-type HasPreBlocker interface {
-	AppModule
-	// PreBlock is method that will be run before BeginBlock.
-	PreBlock(context.Context) (ResponsePreBlock, error)
-}
-
-<<<<<<< HEAD
 // HasServices is the extension interface that modules should implement to register
 // implementations of services defined in .proto files.
 type HasServices interface {
@@ -104,7 +32,24 @@
 	// implementing based on the presence (or absence) of protobuf options. You
 	// do not need to specify this in golang code.
 	RegisterServices(grpc.ServiceRegistrar) error
-=======
+}
+
+// ResponsePreBlock represents the response from the PreBlock method.
+// It can modify consensus parameters in storage and signal the caller through the return value.
+// When it returns ConsensusParamsChanged=true, the caller must refresh the consensus parameter in the finalize context.
+// The new context (ctx) must be passed to all the other lifecycle methods.
+type ResponsePreBlock interface {
+	IsConsensusParamsChanged() bool
+}
+
+// HasPreBlocker is the extension interface that modules should implement to run
+// custom logic before BeginBlock.
+type HasPreBlocker interface {
+	AppModule
+	// PreBlock is method that will be run before BeginBlock.
+	PreBlock(context.Context) (ResponsePreBlock, error)
+}
+
 // HasBeginBlocker is the extension interface that modules should implement to run
 // custom logic before transaction processing in a block.
 type HasBeginBlocker = appmodule.HasBeginBlocker
@@ -112,21 +57,6 @@
 // HasEndBlocker is the extension interface that modules should implement to run
 // custom logic after transaction processing in a block.
 type HasEndBlocker = appmodule.HasEndBlocker
-
-// MsgHandlerRouter is implemented by the runtime provider.
-type MsgHandlerRouter interface {
-	// RegisterHandler is called by modules to register msg handler functions.
-	RegisterHandler(name string, handler func(ctx context.Context, msg protoiface.MessageV1) (msgResp protoiface.MessageV1, err error))
-}
-
-// HasMsgHandler is implemented by modules that instead of exposing msg server expose
-// a set of handlers.
-type HasMsgHandler interface {
-	// RegisterMsgHandlers is implemented by the module that will register msg handlers.
-	RegisterMsgHandlers(router MsgHandlerRouter)
-}
-
-// ---------------------------------------------------------------------------- //
 
 // HasPrepareCheckState is an extension interface that contains information about the AppModule
 // and PrepareCheckState.
@@ -139,5 +69,4 @@
 type HasPrecommit interface {
 	AppModule
 	Precommit(context.Context) error
->>>>>>> 41f92723
 }