--- conflicted
+++ resolved
@@ -12,7 +12,7 @@
 	"cosmossdk.io/core/log"
 	"cosmossdk.io/core/transaction"
 	"cosmossdk.io/depinject"
-	"cosmossdk.io/runtime/v2"
+	runtime "cosmossdk.io/runtime/v2"
 	serverv2 "cosmossdk.io/server/v2"
 	"cosmossdk.io/store/v2"
 	"cosmossdk.io/store/v2/commitment/iavl"
@@ -51,6 +51,7 @@
 // capabilities aren't needed for testing.
 type SimApp[T transaction.Tx] struct {
 	*runtime.App[T]
+
 	legacyAmino       legacy.Amino
 	appCodec          codec.Codec
 	txConfig          client.TxConfig
@@ -252,10 +253,6 @@
 }
 
 // GetStore gets the app store.
-<<<<<<< HEAD
-func (app *SimApp) GetStore() runtime.Store {
-=======
 func (app *SimApp[T]) GetStore() any {
->>>>>>> 07a50eef
 	return app.App.GetStore()
 }