--- conflicted
+++ resolved
@@ -13,13 +13,12 @@
 	"github.com/spf13/viper"
 	"golang.org/x/sync/errgroup"
 
-	servercore "cosmossdk.io/core/server"
 	"cosmossdk.io/core/transaction"
 	"cosmossdk.io/log"
 )
 
 // ServerComponent is a server module that can be started and stopped.
-type ServerComponent[AppT servercore.AppI[T], T transaction.Tx] interface {
+type ServerComponent[AppT AppI[T], T transaction.Tx] interface {
 	Name() string
 
 	Start(context.Context) error
@@ -28,8 +27,8 @@
 }
 
 // HasCLICommands is a server module that has CLI commands.
-type HasCLICommands[AppT servercore.AppI[T], T transaction.Tx] interface {
-	GetCommands(servercore.AppCreator[AppT, T]) []*cobra.Command
+type HasCLICommands[AppT AppI[T], T transaction.Tx] interface {
+	GetCommands(AppCreator[AppT, T]) []*cobra.Command
 	GetTxs() []*cobra.Command
 	GetQueries() []*cobra.Command
 }
@@ -44,7 +43,7 @@
 	StartCmdFlags() *pflag.FlagSet
 }
 
-var _ ServerComponent[servercore.AppI[transaction.Tx], transaction.Tx] = (*Server[servercore.AppI[transaction.Tx], transaction.Tx])(nil)
+var _ ServerComponent[AppI[transaction.Tx], transaction.Tx] = (*Server[AppI[transaction.Tx], transaction.Tx])(nil)
 
 // Configs returns a viper instance of the config file
 func ReadConfig(configPath string) (*viper.Viper, error) {
@@ -66,12 +65,12 @@
 	return v, nil
 }
 
-type Server[AppT servercore.AppI[T], T transaction.Tx] struct {
+type Server[AppT AppI[T], T transaction.Tx] struct {
 	logger     log.Logger
 	components []ServerComponent[AppT, T]
 }
 
-func NewServer[AppT servercore.AppI[T], T transaction.Tx](
+func NewServer[AppT AppI[T], T transaction.Tx](
 	logger log.Logger, components ...ServerComponent[AppT, T],
 ) *Server[AppT, T] {
 	return &Server[AppT, T]{
@@ -121,7 +120,7 @@
 }
 
 // CLICommands returns all CLI commands of all components.
-func (s *Server[AppT, T]) CLICommands(appCreator servercore.AppCreator[AppT, T]) CLIConfig {
+func (s *Server[AppT, T]) CLICommands(appCreator AppCreator[AppT, T]) CLIConfig {
 	compart := func(name string, cmds ...*cobra.Command) *cobra.Command {
 		if len(cmds) == 1 && strings.HasPrefix(cmds[0].Use, name) {
 			return cmds[0]
@@ -138,27 +137,10 @@
 
 	commands := CLIConfig{}
 	for _, mod := range s.components {
-<<<<<<< HEAD
 		if climod, ok := mod.(HasCLICommands[AppT, T]); ok {
 			commands.Commands = append(commands.Commands, compart(mod.Name(), climod.GetCommands(appCreator)...))
 			commands.Txs = append(commands.Txs, compart(mod.Name(), climod.GetTxs()...))
 			commands.Queries = append(commands.Queries, compart(mod.Name(), climod.GetQueries()...))
-=======
-		if climod, ok := mod.(HasCLICommands); ok {
-			srvCmd := climod.CLICommands()
-
-			if len(srvCmd.Commands) > 0 {
-				commands.Commands = append(commands.Commands, compart(mod.Name(), srvCmd.Commands...))
-			}
-
-			if len(srvCmd.Txs) > 0 {
-				commands.Txs = append(commands.Txs, compart(mod.Name(), srvCmd.Txs...))
-			}
-
-			if len(srvCmd.Queries) > 0 {
-				commands.Queries = append(commands.Queries, compart(mod.Name(), srvCmd.Queries...))
-			}
->>>>>>> 159584ad
 		}
 	}
 
