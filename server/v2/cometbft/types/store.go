package types

import (
<<<<<<< HEAD
	"cosmossdk.io/core/store"
=======
	corestore "cosmossdk.io/core/store"
>>>>>>> a2dd6492
	storev2 "cosmossdk.io/store/v2"
	"cosmossdk.io/store/v2/proof"
)

type Store interface {
	// LatestVersion returns the latest version that consensus has been made on
	GetLatestVersion() (uint64, error)
	// StateLatest returns a readonly view over the latest
	// committed state of the store. Alongside the version
	// associated with it.
	StateLatest() (uint64, corestore.ReaderMap, error)

	// StateCommit commits the provided changeset and returns
	// the new state root of the state.
<<<<<<< HEAD
	Commit(changes *store.Changeset) (store.Hash, error)

	// Query is a key/value query directly to the underlying database. This skips the appmanager
	Query(storeKey []byte, version uint64, key []byte, prove bool) (storev2.QueryResult, error)
=======
	StateCommit(changes []corestore.StateChanges) (corestore.Hash, error)

	// Query is a key/value query directly to the underlying database. This skips the appmanager
	Query(storeKey string, version uint64, key []byte, prove bool) (storev2.QueryResult, error)
>>>>>>> a2dd6492

	// LastCommitID returns a CommitID pertaining to the last commitment.
	LastCommitID() (proof.CommitID, error)

	// GetStateStorage returns the SS backend.
	GetStateStorage() storev2.VersionedDatabase

	// GetStateCommitment returns the SC backend.
	GetStateCommitment() storev2.Committer
}<|MERGE_RESOLUTION|>--- conflicted
+++ resolved
@@ -1,11 +1,7 @@
 package types
 
 import (
-<<<<<<< HEAD
 	"cosmossdk.io/core/store"
-=======
-	corestore "cosmossdk.io/core/store"
->>>>>>> a2dd6492
 	storev2 "cosmossdk.io/store/v2"
 	"cosmossdk.io/store/v2/proof"
 )
@@ -16,21 +12,14 @@
 	// StateLatest returns a readonly view over the latest
 	// committed state of the store. Alongside the version
 	// associated with it.
-	StateLatest() (uint64, corestore.ReaderMap, error)
+	StateLatest() (uint64, store.ReaderMap, error)
 
 	// StateCommit commits the provided changeset and returns
 	// the new state root of the state.
-<<<<<<< HEAD
 	Commit(changes *store.Changeset) (store.Hash, error)
 
 	// Query is a key/value query directly to the underlying database. This skips the appmanager
 	Query(storeKey []byte, version uint64, key []byte, prove bool) (storev2.QueryResult, error)
-=======
-	StateCommit(changes []corestore.StateChanges) (corestore.Hash, error)
-
-	// Query is a key/value query directly to the underlying database. This skips the appmanager
-	Query(storeKey string, version uint64, key []byte, prove bool) (storev2.QueryResult, error)
->>>>>>> a2dd6492
 
 	// LastCommitID returns a CommitID pertaining to the last commitment.
 	LastCommitID() (proof.CommitID, error)
