--- conflicted
+++ resolved
@@ -4,7 +4,6 @@
 	"bytes"
 	"fmt"
 
-	proto "github.com/cosmos/gogoproto/proto"
 	"google.golang.org/protobuf/reflect/protoreflect"
 
 	bankv1beta1 "cosmossdk.io/api/cosmos/bank/v1beta1"
@@ -105,11 +104,7 @@
 	return 0, nil
 }
 
-<<<<<<< HEAD
-func (msg *KVStoreTx) GetMessages() ([]proto.Message, error) {
-=======
 func (msg *KVStoreTx) GetMessages() ([]transaction.Msg, error) {
->>>>>>> 2a5ff384
 	return nil, nil
 }
 
